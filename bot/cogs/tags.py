--- conflicted
+++ resolved
@@ -19,15 +19,8 @@
 )
 
 
-<<<<<<< HEAD
-class Tags:
+class Tags(Cog):
     """Save new tags and fetch existing tags."""
-=======
-class Tags(Cog):
-    """
-    Save new tags and fetch existing tags.
-    """
->>>>>>> 83127be0
 
     def __init__(self, bot: Bot):
         self.bot = bot
