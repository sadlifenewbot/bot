import logging
import random
import re
from typing import Optional

<<<<<<< HEAD
from discord import Colour, Embed, Message, TextChannel, User
from discord.ext.commands import Bot, Cog, Context, group
=======
from discord import Colour, Embed, Message, User
from discord.ext.commands import Cog, Context, group
>>>>>>> 10a39501

from bot.bot import Bot
from bot.cogs.moderation import ModLog
from bot.constants import (
    Channels, CleanMessages, Colours, Event,
    Icons, MODERATION_ROLES, NEGATIVE_REPLIES
)
from bot.decorators import with_role

log = logging.getLogger(__name__)


class Clean(Cog):
    """
    A cog that allows messages to be deleted in bulk, while applying various filters.

    You can delete messages sent by a specific user, messages sent by bots, all messages, or messages that match a
    specific regular expression.

    The deleted messages are saved and uploaded to the database via an API endpoint, and a URL is returned which can be
    used to view the messages in the Discord dark theme style.
    """

    def __init__(self, bot: Bot):
        self.bot = bot
        self.cleaning = False

    @property
    def mod_log(self) -> ModLog:
        """Get currently loaded ModLog cog instance."""
        return self.bot.get_cog("ModLog")

    async def _clean_messages(
        self,
        amount: int,
        ctx: Context,
        bots_only: bool = False,
        user: User = None,
        regex: Optional[str] = None,
        channel: Optional[TextChannel] = None
    ) -> None:
        """A helper function that does the actual message cleaning."""
        def predicate_bots_only(message: Message) -> bool:
            """Return True if the message was sent by a bot."""
            return message.author.bot

        def predicate_specific_user(message: Message) -> bool:
            """Return True if the message was sent by the user provided in the _clean_messages call."""
            return message.author == user

        def predicate_regex(message: Message) -> bool:
            """Check if the regex provided in _clean_messages matches the message content or any embed attributes."""
            content = [message.content]

            # Add the content for all embed attributes
            for embed in message.embeds:
                content.append(embed.title)
                content.append(embed.description)
                content.append(embed.footer.text)
                content.append(embed.author.name)
                for field in embed.fields:
                    content.append(field.name)
                    content.append(field.value)

            # Get rid of empty attributes and turn it into a string
            content = [attr for attr in content if attr]
            content = "\n".join(content)

            # Now let's see if there's a regex match
            if not content:
                return False
            else:
                return bool(re.search(regex.lower(), content.lower()))

        # Is this an acceptable amount of messages to clean?
        if amount > CleanMessages.message_limit:
            embed = Embed(
                color=Colour(Colours.soft_red),
                title=random.choice(NEGATIVE_REPLIES),
                description=f"You cannot clean more than {CleanMessages.message_limit} messages."
            )
            await ctx.send(embed=embed)
            return

        # Are we already performing a clean?
        if self.cleaning:
            embed = Embed(
                color=Colour(Colours.soft_red),
                title=random.choice(NEGATIVE_REPLIES),
                description="Please wait for the currently ongoing clean operation to complete."
            )
            await ctx.send(embed=embed)
            return

        # Set up the correct predicate
        if bots_only:
            predicate = predicate_bots_only      # Delete messages from bots
        elif user:
            predicate = predicate_specific_user  # Delete messages from specific user
        elif regex:
            predicate = predicate_regex          # Delete messages that match regex
        else:
            predicate = None                     # Delete all messages

        # Default to using the invoking context's channel
        if not channel:
            channel = ctx.channel

        # Look through the history and retrieve message data
        messages = []
        message_ids = []
        self.cleaning = True
        invocation_deleted = False

        # To account for the invocation message, we index `amount + 1` messages.
        async for message in channel.history(limit=amount + 1):

            # If at any point the cancel command is invoked, we should stop.
            if not self.cleaning:
                return

            # Always start by deleting the invocation
            if not invocation_deleted:
                self.mod_log.ignore(Event.message_delete, message.id)
                await message.delete()
                invocation_deleted = True
                continue

            # If the message passes predicate, let's save it.
            if predicate is None or predicate(message):
                message_ids.append(message.id)
                messages.append(message)

        self.cleaning = False

        # We should ignore the ID's we stored, so we don't get mod-log spam.
        self.mod_log.ignore(Event.message_delete, *message_ids)

        # Use bulk delete to actually do the cleaning. It's far faster.
        await channel.purge(
            limit=amount,
            check=predicate
        )

        # Reverse the list to restore chronological order
        if messages:
            messages = list(reversed(messages))
            log_url = await self.mod_log.upload_log(messages, ctx.author.id)
        else:
            # Can't build an embed, nothing to clean!
            embed = Embed(
                color=Colour(Colours.soft_red),
                description="No matching messages could be found."
            )
            await ctx.send(embed=embed, delete_after=10)
            return

        # Build the embed and send it
        message = (
            f"**{len(message_ids)}** messages deleted in <#{channel.id}> by **{ctx.author.name}**\n\n"
            f"A log of the deleted messages can be found [here]({log_url})."
        )

        await self.mod_log.send_log_message(
            icon_url=Icons.message_bulk_delete,
            colour=Colour(Colours.soft_red),
            title="Bulk message delete",
            text=message,
            channel_id=Channels.modlog,
        )

    @group(invoke_without_command=True, name="clean", aliases=["purge"])
    @with_role(*MODERATION_ROLES)
    async def clean_group(self, ctx: Context) -> None:
        """Commands for cleaning messages in channels."""
        await ctx.invoke(self.bot.get_command("help"), "clean")

    @clean_group.command(name="user", aliases=["users"])
    @with_role(*MODERATION_ROLES)
    async def clean_user(
        self,
        ctx: Context,
        user: User,
        amount: Optional[int] = 10,
        channel: TextChannel = None
    ) -> None:
        """Delete messages posted by the provided user, stop cleaning after traversing `amount` messages."""
        await self._clean_messages(amount, ctx, user=user, channel=channel)

    @clean_group.command(name="all", aliases=["everything"])
    @with_role(*MODERATION_ROLES)
    async def clean_all(
        self,
        ctx: Context,
        amount: Optional[int] = 10,
        channel: TextChannel = None
    ) -> None:
        """Delete all messages, regardless of poster, stop cleaning after traversing `amount` messages."""
        await self._clean_messages(amount, ctx, channel=channel)

    @clean_group.command(name="bots", aliases=["bot"])
    @with_role(*MODERATION_ROLES)
    async def clean_bots(
        self,
        ctx: Context,
        amount: Optional[int] = 10,
        channel: TextChannel = None
    ) -> None:
        """Delete all messages posted by a bot, stop cleaning after traversing `amount` messages."""
        await self._clean_messages(amount, ctx, bots_only=True, channel=channel)

    @clean_group.command(name="regex", aliases=["word", "expression"])
    @with_role(*MODERATION_ROLES)
    async def clean_regex(
        self,
        ctx: Context,
        regex: str,
        amount: Optional[int] = 10,
        channel: TextChannel = None
    ) -> None:
        """Delete all messages that match a certain regex, stop cleaning after traversing `amount` messages."""
        await self._clean_messages(amount, ctx, regex=regex, channel=channel)

    @clean_group.command(name="stop", aliases=["cancel", "abort"])
    @with_role(*MODERATION_ROLES)
    async def clean_cancel(self, ctx: Context) -> None:
        """If there is an ongoing cleaning process, attempt to immediately cancel it."""
        self.cleaning = False

        embed = Embed(
            color=Colour.blurple(),
            description="Clean interrupted."
        )
        await ctx.send(embed=embed, delete_after=10)


def setup(bot: Bot) -> None:
    """Load the Clean cog."""
    bot.add_cog(Clean(bot))<|MERGE_RESOLUTION|>--- conflicted
+++ resolved
@@ -3,13 +3,8 @@
 import re
 from typing import Optional
 
-<<<<<<< HEAD
 from discord import Colour, Embed, Message, TextChannel, User
-from discord.ext.commands import Bot, Cog, Context, group
-=======
-from discord import Colour, Embed, Message, User
 from discord.ext.commands import Cog, Context, group
->>>>>>> 10a39501
 
 from bot.bot import Bot
 from bot.cogs.moderation import ModLog
