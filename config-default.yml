bot:
    prefix:      "!"
    token:       !ENV "BOT_TOKEN"

    cooldowns:
        # Per channel, per tag.
        tags: 60

    clean:
        # Maximum number of messages to traverse for clean commands
        message_limit: 10000


style:
    colours:
        soft_red: 0xcd6d6d
        soft_green: 0x68c290
        soft_orange: 0xf9cb54

    emojis:
        defcon_disabled: "<:defcondisabled:470326273952972810>"
        defcon_enabled:  "<:defconenabled:470326274213150730>"
        defcon_updated:  "<:defconsettingsupdated:470326274082996224>"

        green_chevron: "<:greenchevron:418104310329769993>"
        red_chevron:   "<:redchevron:418112778184818698>"
        white_chevron: "<:whitechevron:418110396973711363>"
        bb_message:    "<:bbmessage:476273120999636992>"

        status_online:  "<:status_online:470326272351010816>"
        status_idle:    "<:status_idle:470326266625785866>"
        status_dnd:     "<:status_dnd:470326272082313216>"
        status_offline: "<:status_offline:470326266537705472>"

        bullet:     "\u2022"
        pencil:     "\u270F"
        new:        "\U0001F195"
        cross_mark: "\u274C"

    icons:
        crown_blurple: "https://cdn.discordapp.com/emojis/469964153289965568.png"
        crown_green:   "https://cdn.discordapp.com/emojis/469964154719961088.png"
        crown_red:     "https://cdn.discordapp.com/emojis/469964154879344640.png"

        defcon_denied:   "https://cdn.discordapp.com/emojis/472475292078964738.png"
        defcon_disabled: "https://cdn.discordapp.com/emojis/470326273952972810.png"
        defcon_enabled:  "https://cdn.discordapp.com/emojis/470326274213150730.png"
        defcon_updated:  "https://cdn.discordapp.com/emojis/472472638342561793.png"

        filtering: "https://cdn.discordapp.com/emojis/472472638594482195.png"

        guild_update: "https://cdn.discordapp.com/emojis/469954765141442561.png"

        hash_blurple: "https://cdn.discordapp.com/emojis/469950142942806017.png"
        hash_green:   "https://cdn.discordapp.com/emojis/469950144918585344.png"
        hash_red:     "https://cdn.discordapp.com/emojis/469950145413251072.png"

        message_bulk_delete: "https://cdn.discordapp.com/emojis/469952898994929668.png"
        message_delete:      "https://cdn.discordapp.com/emojis/472472641320648704.png"
        message_edit:        "https://cdn.discordapp.com/emojis/472472638976163870.png"

        sign_in:  "https://cdn.discordapp.com/emojis/469952898181234698.png"
        sign_out: "https://cdn.discordapp.com/emojis/469952898089091082.png"

        token_removed: "https://cdn.discordapp.com/emojis/470326273298792469.png"

        user_ban:    "https://cdn.discordapp.com/emojis/469952898026045441.png"
        user_unban:  "https://cdn.discordapp.com/emojis/469952898692808704.png"
        user_update: "https://cdn.discordapp.com/emojis/469952898684551168.png"

        user_mute:     "https://cdn.discordapp.com/emojis/472472640100106250.png"
        user_unmute:   "https://cdn.discordapp.com/emojis/472472639206719508.png"
        user_verified: "https://cdn.discordapp.com/emojis/470326274519334936.png"

        user_warn: "https://cdn.discordapp.com/emojis/470326274238447633.png"

        pencil: "https://cdn.discordapp.com/emojis/470326272401211415.png"

        remind_blurple: "https://cdn.discordapp.com/emojis/477907609215827968.png"
        remind_green:   "https://cdn.discordapp.com/emojis/477907607785570310.png"
        remind_red:     "https://cdn.discordapp.com/emojis/477907608057937930.png"

        questionmark: "https://cdn.discordapp.com/emojis/512367613339369475.png"

guild:
    id: 267624335836053506

    categories:
        python_help:                      356013061213126657

    channels:
        admins:            &ADMINS        365960823622991872
        announcements:                    354619224620138496
        big_brother_logs:  &BBLOGS        468507907357409333
        bot:                              267659945086812160
        checkpoint_test:                  422077681434099723
        defcon:                           464469101889454091
        devalerts:                        460181980097675264
        devlog:            &DEVLOG        409308876241108992
        devtest:           &DEVTEST       414574275865870337
        help_0:                           303906576991780866
        help_1:                           303906556754395136
        help_2:                           303906514266226689
        help_3:                           439702951246692352
        help_4:                           451312046647148554
        help_5:                           454941769734422538
        helpers:                          385474242440986624
        message_log:       &MESSAGE_LOG   467752170159079424
        mod_alerts:                       473092532147060736
        modlog:            &MODLOG        282638479504965634
        off_topic_0:                      291284109232308226
        off_topic_1:                      463035241142026251
        off_topic_2:                      463035268514185226
        python:                           267624335836053506
        reddit:                           458224812528238616
        staff_lounge:      &STAFF_LOUNGE  464905259261755392
<<<<<<< HEAD
        talent_pool:       &TALENT_POOL   534321732593647616
=======
        userlog:                          528976905546760203
>>>>>>> c5596249
        verification:                     352442727016693763

    ignored: [*ADMINS, *MESSAGE_LOG, *MODLOG]

    roles:
        admin:             &ADMIN_ROLE      267628507062992896
        announcements:                      463658397560995840
        champion:                           430492892331769857
        contributor:                        295488872404484098
        developer:                          352427296948486144
        devops:            &DEVOPS_ROLE     409416496733880320
        jammer:                             423054537079783434
        moderator:         &MOD_ROLE        267629731250176001
        muted:             &MUTED_ROLE      277914926603829249
        owner:             &OWNER_ROLE      267627879762755584
        verified:                           352427296948486144
        helpers:                            267630620367257601
        rockstars:         &ROCKSTARS_ROLE  458226413825294336


filter:

    # What do we filter?
    filter_zalgo:       false
    filter_invites:     true
    filter_domains:     true
    filter_rich_embeds: false
    watch_words:        true
    watch_tokens:       true

    # Notify user on filter?
    # Notifications are not expected for "watchlist" type filters
    notify_user_zalgo:       false
    notify_user_invites:     true
    notify_user_domains:     false
    notify_user_rich_embeds: true

    # Filter configuration
    ping_everyone: true  # Ping @everyone when we send a mod-alert?

    guild_invite_whitelist:
        - 280033776820813825  # Functional Programming
        - 267624335836053506  # Python Discord
        - 440186186024222721  # Python Discord: ModLog Emojis
        - 273944235143593984  # STEM
        - 348658686962696195  # RLBot
        - 531221516914917387  # Pallets

    domain_blacklist:
        - pornhub.com
        - liveleak.com

    word_watchlist:
        - goo+ks*
        - ky+s+
        - ki+ke+s*
        - beaner+s?
        - coo+ns*
        - nig+lets*
        - slant-eyes*
        - towe?l-?head+s*
        - chi*n+k+s*
        - spick*s*
        - kill* +(?:yo)?urself+
        - jew+s*
        - suicide
        - rape
        - (re+)tar+(d+|t+)(ed)?
        - ta+r+d+
        - cunts*

    token_watchlist:
        - fa+g+s*
        - 卐
        - 卍
        - cuck(?!oo+)
        - nigg+(?:e*r+|a+h*?|u+h+)s?
        - fag+o+t+s*

    # Censor doesn't apply to these
    channel_whitelist:
        - *ADMINS
        - *MODLOG
        - *MESSAGE_LOG
        - *DEVLOG
        - *BBLOGS
        - *STAFF_LOUNGE
        - *DEVTEST
        - *TALENT_POOL

    role_whitelist:
        - *ADMIN_ROLE
        - *MOD_ROLE
        - *OWNER_ROLE
        - *DEVOPS_ROLE
        - *ROCKSTARS_ROLE


keys:
    deploy_bot:  !ENV "DEPLOY_BOT_KEY"
    deploy_site: !ENV "DEPLOY_SITE"
    omdb:        !ENV "OMDB_API_KEY"
    site_api:    !ENV "BOT_API_KEY"
    youtube:     !ENV "YOUTUBE_API_KEY"


rabbitmq:
    host:          "pdrmq"
    password: !ENV ["RABBITMQ_DEFAULT_PASS", "guest"]
    port:          5672
    username: !ENV ["RABBITMQ_DEFAULT_USER", "guest"]


urls:
    # PyDis site vars
    site:        &DOMAIN       "pythondiscord.com"
    site_api:    &API    !JOIN ["api.", *DOMAIN]
    site_paste:  &PASTE  !JOIN ["paste.", *DOMAIN]
    site_schema: &SCHEMA       "https://"

    site_bigbrother_api:                !JOIN [*SCHEMA, *API, "/bot/bigbrother"]
    site_docs_api:                      !JOIN [*SCHEMA, *API, "/bot/docs"]
    site_facts_api:                     !JOIN [*SCHEMA, *API, "/bot/snake_facts"]
    site_superstarify_api:              !JOIN [*SCHEMA, *API, "/bot/superstarify"]
    site_idioms_api:                    !JOIN [*SCHEMA, *API, "/bot/snake_idioms"]
    site_infractions:                   !JOIN [*SCHEMA, *API, "/bot/infractions"]
    site_infractions_user:              !JOIN [*SCHEMA, *API, "/bot/infractions/user/{user_id}"]
    site_infractions_type:              !JOIN [*SCHEMA, *API, "/bot/infractions/type/{infraction_type}"]
    site_infractions_by_id:             !JOIN [*SCHEMA, *API, "/bot/infractions/id/{infraction_id}"]
    site_infractions_user_type_current: !JOIN [*SCHEMA, *API, "/bot/infractions/user/{user_id}/{infraction_type}/current"]
    site_infractions_user_type:         !JOIN [*SCHEMA, *API, "/bot/infractions/user/{user_id}/{infraction_type}"]
    site_logs_api:                      !JOIN [*SCHEMA, *API, "/bot/logs"]
    site_logs_view:                     !JOIN [*SCHEMA, *DOMAIN, "/bot/logs"]
    site_names_api:                     !JOIN [*SCHEMA, *API, "/bot/snake_names"]
    site_off_topic_names_api:           !JOIN [*SCHEMA, *API, "/bot/off-topic-names"]
    site_quiz_api:                      !JOIN [*SCHEMA, *API, "/bot/snake_quiz"]
    site_reminders_api:                 !JOIN [*SCHEMA, *API, "/bot/reminders"]
    site_reminders_user_api:            !JOIN [*SCHEMA, *API, "/bot/reminders/user"]
    site_settings_api:                  !JOIN [*SCHEMA, *API, "/bot/settings"]
    site_special_api:                   !JOIN [*SCHEMA, *API, "/bot/special_snakes"]
    site_tags_api:                      !JOIN [*SCHEMA, *API, "/bot/tags"]
    site_user_api:                      !JOIN [*SCHEMA, *API, "/bot/users"]
    site_user_complete_api:             !JOIN [*SCHEMA, *API, "/bot/users/complete"]
    paste_service:                      !JOIN [*SCHEMA, *PASTE, "/{key}"]

    # Env vars
    deploy: !ENV "DEPLOY_URL"
    status: !ENV "STATUS_URL"

    # Discord API URLs
    discord_api:        &DISCORD_API "https://discordapp.com/api/v7/"
    discord_invite_api: !JOIN [*DISCORD_API, "invites"]

    # Misc URLs
    bot_avatar:      "https://raw.githubusercontent.com/discord-python/branding/master/logos/logo_circle/logo_circle.png"
    gitlab_bot_repo: "https://gitlab.com/python-discord/projects/bot"
    omdb:            "http://omdbapi.com"

anti_spam:
    # Clean messages that violate a rule.
    clean_offending: true
    ping_everyone: true

    punishment:
        role_id: *MUTED_ROLE
        remove_after: 600

    rules:
        attachments:
            interval: 10
            max: 3

        burst:
            interval: 10
            max: 7

        burst_shared:
            interval: 10
            max: 20

        chars:
            interval: 5
            max: 3_000

        duplicates:
            interval: 10
            max: 3

        discord_emojis:
            interval: 10
            max: 20

        links:
            interval: 10
            max: 10

        mentions:
            interval: 10
            max: 5

        newlines:
            interval: 10
            max: 100

        role_mentions:
            interval: 10
            max: 3


reddit:
    request_delay: 60
    subreddits:
        - 'r/Python'


wolfram:
    # Max requests per day.
    user_limit_day: 10
    guild_limit_day: 67
    key: !ENV "WOLFRAM_API_KEY"


big_brother:
    log_delay: 15
    header_message_limit: 15


free:
    # Seconds to elapse for a channel
    # to be considered inactive.
    activity_timeout: 600
    cooldown_rate: 1
    cooldown_per: 60.0


config:
    required_keys: ['bot.token']<|MERGE_RESOLUTION|>--- conflicted
+++ resolved
@@ -114,11 +114,8 @@
         python:                           267624335836053506
         reddit:                           458224812528238616
         staff_lounge:      &STAFF_LOUNGE  464905259261755392
-<<<<<<< HEAD
         talent_pool:       &TALENT_POOL   534321732593647616
-=======
         userlog:                          528976905546760203
->>>>>>> c5596249
         verification:                     352442727016693763
 
     ignored: [*ADMINS, *MESSAGE_LOG, *MODLOG]
